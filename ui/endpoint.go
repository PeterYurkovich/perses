// Copyright 2023 The Perses Authors
// Licensed under the Apache License, Version 2.0 (the "License");
// you may not use this file except in compliance with the License.
// You may obtain a copy of the License at
//
// http://www.apache.org/licenses/LICENSE-2.0
//
// Unless required by applicable law or agreed to in writing, software
// distributed under the License is distributed on an "AS IS" BASIS,
// WITHOUT WARRANTIES OR CONDITIONS OF ANY KIND, either express or implied.
// See the License for the specific language governing permissions and
// limitations under the License.

package ui

import (
	"io"
	"net/http"
	"strings"

	"github.com/labstack/echo/v4"
	"github.com/labstack/echo/v4/middleware"
	echoUtils "github.com/perses/common/echo"
	apiinterface "github.com/perses/perses/internal/api/interface"
	"github.com/perses/perses/pkg/model/api/config"
	"github.com/prometheus/common/assets"
	"github.com/sirupsen/logrus"
)

var (
	asts        = http.FS(assets.New(embedFS))
	reactRoutes = []string{
		"/admin",
		"/sign-in",
		"/sign-up",
		"/projects",
		"/import",
		"/config",
		"/explore",
	}
)

type frontend struct {
	echoUtils.Register
<<<<<<< HEAD
	pluginsPath string
}

func NewPersesFrontend(cfg config.Plugins) echoUtils.Register {
	return &frontend{
		pluginsPath: cfg.Path,
	}
=======
	apiPrefix string
}

func NewPersesFrontend(cfg config.Config) echoUtils.Register {
	return &frontend{apiPrefix: cfg.APIPrefix}
>>>>>>> 0b906693
}

func (f *frontend) RegisterRoute(e *echo.Echo) {
	contentHandler := echo.WrapHandler(http.FileServer(asts))
	contentRewrite := middleware.Rewrite(map[string]string{"/*": "/app/dist/$1"})
<<<<<<< HEAD

	e.Static("/plugins", f.pluginsPath)
	e.GET("/*", contentHandler, routerMiddleware(), contentRewrite)
=======
	e.GET(f.apiPrefix+"/*", contentHandler, routerMiddleware(), contentRewrite)
>>>>>>> 0b906693
}

// routerMiddleware is here to serve properly the react app.
//
// As React is creating a single page application, it embeds its own router, which allows you to navigate in the UI without reloading it.
// For example, if you run the UI separately (with npm start), you will be able to access a dashboard using the URL http://localhost:3000/projects/perses/dashboards/<name>.
// But this is not working anymore when the UI is embedded in the binary, because then the echo router has no idea that the route /projects/:projectID/* is a React Route.
//
// Another problem that comes when you want to embed a UI in a binary is to be able to serve every single static file.
// The package embed is tackling this issue. But as a side effect, we are not able to know exactly how many static files it is serving,
// which is an issue because then how can we know if the request is an internal route of the React app, or is a request to get a static file.
//
// The dummy idea is to provide a list of react route prefixes here. If the URL path is matching one of the prefix, then the request is returning the index.html,
// because it's an internal React Route and we need to let the React app manage it.
// If the URL Path doesn't match one of the prefix, then it should be a static file that needs to be served. So we just rely on `contentHandler` that is serving the static file.
//
// In case the URL path is actually prefixed by /api/v1, then it's a request to the backend, and we can thanks the echo Router that relies on the following routing
// strategy: if the URL path is matching the less generic route registered, then use this one, otherwise use the previous route that is a bit more generic and so on.
//
// E.g for the following routes :
// 1. /api/v1/projects/perses/dashboards/*
// 2. /api/v1/projects/*
// 3. /api/v1/*
// Then:
// - /api/v1/projects/perses/dashboards/* will be served by the first route
// - /api/v1/projects/test will be served by the second route
// - /api/v1/foo will be served by the last route.
func routerMiddleware() echo.MiddlewareFunc {
	return func(next echo.HandlerFunc) echo.HandlerFunc {
		return func(c echo.Context) error {
			for _, route := range reactRoutes {
				if !strings.HasPrefix(c.Request().URL.Path, route) {
					continue
				}
				f, err := asts.Open("/app/dist/index.html")
				if err != nil {
					logrus.WithError(err).Error("Unable to open the React index.html")
					return apiinterface.HandleError(err)
				}
				idx, err := io.ReadAll(f)
				if err != nil {
					logrus.WithError(err).Error("Error reading React index.html")
					return apiinterface.HandleError(err)
				}
				_, err = c.Response().Write(idx)
				return apiinterface.HandleError(err)
			}
			return next(c)
		}
	}
}<|MERGE_RESOLUTION|>--- conflicted
+++ resolved
@@ -42,33 +42,23 @@
 
 type frontend struct {
 	echoUtils.Register
-<<<<<<< HEAD
+	apiPrefix string
 	pluginsPath string
 }
 
-func NewPersesFrontend(cfg config.Plugins) echoUtils.Register {
+func NewPersesFrontend(cfg config.Config) echoUtils.Register {
 	return &frontend{
-		pluginsPath: cfg.Path,
+		apiPrefix: cfg.APIPrefix,
+		pluginsPath: cfg.Plugins.Path,
 	}
-=======
-	apiPrefix string
-}
-
-func NewPersesFrontend(cfg config.Config) echoUtils.Register {
-	return &frontend{apiPrefix: cfg.APIPrefix}
->>>>>>> 0b906693
 }
 
 func (f *frontend) RegisterRoute(e *echo.Echo) {
 	contentHandler := echo.WrapHandler(http.FileServer(asts))
 	contentRewrite := middleware.Rewrite(map[string]string{"/*": "/app/dist/$1"})
-<<<<<<< HEAD
 
-	e.Static("/plugins", f.pluginsPath)
-	e.GET("/*", contentHandler, routerMiddleware(), contentRewrite)
-=======
 	e.GET(f.apiPrefix+"/*", contentHandler, routerMiddleware(), contentRewrite)
->>>>>>> 0b906693
+	e.Static(f.apiPrefix+"/plugins", f.pluginsPath)
 }
 
 // routerMiddleware is here to serve properly the react app.
