--- conflicted
+++ resolved
@@ -151,12 +151,8 @@
 	golang.org/x/term v0.21.0 // indirect
 	golang.org/x/text v0.16.0 // indirect
 	golang.org/x/time v0.5.0 // indirect
-<<<<<<< HEAD
-	google.golang.org/protobuf v1.34.0 // indirect
+	google.golang.org/protobuf v1.34.2 // indirect
 	gopkg.in/inf.v0 v0.9.1 // indirect
-=======
-	google.golang.org/protobuf v1.34.2 // indirect
->>>>>>> 74b01872
 	gopkg.in/yaml.v2 v2.4.0 // indirect
 	k8s.io/klog/v2 v2.120.1 // indirect
 	k8s.io/kube-openapi v0.0.0-20240228011516-70dd3763d340 // indirect
