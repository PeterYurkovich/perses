--- conflicted
+++ resolved
@@ -43,13 +43,10 @@
 	Information string `json:"information,omitempty" yaml:"information,omitempty"`
 	// Provisioning contains the provisioning config that can be used if you want to provide default resources.
 	Provisioning ProvisioningConfig `json:"provisioning,omitempty" yaml:"provisioning,omitempty"`
-<<<<<<< HEAD
+	// When it is true, Perses won't serve the frontend anymore.
+	DeactivateFront bool `json:"deactivate_front" yaml:"deactivate_front"`
 	// EphemeralDashboardsCleanupInterval is the interval at which the ephemeral dashboards are cleaned up
 	EphemeralDashboardsCleanupInterval model.Duration `json:"ephemeral_dashboards_cleanup_interval,omitempty" yaml:"ephemeral_dashboards_cleanup_interval,omitempty"`
-=======
-	// When it is true, Perses won't serve the frontend anymore.
-	DeactivateFront bool `json:"deactivate_front" yaml:"deactivate_front"`
->>>>>>> 4d07ba2c
 }
 
 func (c *Config) Verify() error {
